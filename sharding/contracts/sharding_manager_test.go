package contracts

import (
	"crypto/ecdsa"
	"math/big"
	"testing"

	"context"

	"github.com/ethereum/go-ethereum/accounts/abi/bind"
	"github.com/ethereum/go-ethereum/accounts/abi/bind/backends"
	"github.com/ethereum/go-ethereum/common"
	"github.com/ethereum/go-ethereum/core"
	"github.com/ethereum/go-ethereum/core/types"
	"github.com/ethereum/go-ethereum/crypto"
	"github.com/ethereum/go-ethereum/sharding"
)

type SMCConfig struct {
	notaryLockupLenght   *big.Int
	proposerLockupLength *big.Int
}

var (
	mainKey, _                   = crypto.HexToECDSA("b71c71a67e1177ad4e901695e1b4b9ee17ae16c6668d313eac2f96dbcda3f291")
	accountBalance2000Eth, _     = new(big.Int).SetString("2000000000000000000000", 10)
	notaryDepositInsufficient, _ = new(big.Int).SetString("999000000000000000000", 10)
	notaryDeposit, _             = new(big.Int).SetString("1000000000000000000000", 10)
	FastForward100Blocks         = 100
	smcConfig                    = SMCConfig{
		notaryLockupLenght:   new(big.Int).SetInt64(1),
		proposerLockupLength: new(big.Int).SetInt64(1),
	}
	ctx = context.Background()
)

func deploySMCContract(backend *backends.SimulatedBackend, key *ecdsa.PrivateKey) (common.Address, *types.Transaction, *SMC, error) {
	transactOpts := bind.NewKeyedTransactor(key)
	defer backend.Commit()
	return DeploySMC(transactOpts, backend)
}

// Test creating the SMC contract.
func TestContractCreation(t *testing.T) {
	addr := crypto.PubkeyToAddress(mainKey.PublicKey)
	backend := backends.NewSimulatedBackend(core.GenesisAlloc{addr: {Balance: accountBalance2000Eth}})
	_, _, _, err := deploySMCContract(backend, mainKey)
	backend.Commit()
	if err != nil {
		t.Fatalf("can't deploy SMC: %v", err)
	}
}

func TestNotaryRegister(t *testing.T) {
	const notaryCount = 3
	var notaryPoolAddr [notaryCount]common.Address
	var notaryPoolPrivKeys [notaryCount]*ecdsa.PrivateKey
	var txOpts [notaryCount]*bind.TransactOpts
	genesis := make(core.GenesisAlloc)

	// initializes back end with 3 accounts and each with 2000 eth balances.
	for i := 0; i < notaryCount; i++ {
		key, _ := crypto.GenerateKey()
		notaryPoolPrivKeys[i] = key
		notaryPoolAddr[i] = crypto.PubkeyToAddress(key.PublicKey)
		txOpts[i] = bind.NewKeyedTransactor(key)
		txOpts[i].Value = notaryDeposit
		genesis[notaryPoolAddr[i]] = core.GenesisAccount{
			Balance: accountBalance2000Eth,
		}
	}

	backend := backends.NewSimulatedBackend(genesis)
	_, _, smc, _ := deploySMCContract(backend, notaryPoolPrivKeys[0])

	// Notary 0 has not registered.
	notary, err := smc.NotaryRegistry(&bind.CallOpts{}, notaryPoolAddr[0])
	if err != nil {
		t.Fatalf("Can't get notary registry info: %v", err)
	}

	if notary.Deposited {
		t.Errorf("Notary has not registered. Got deposited flag: %v", notary.Deposited)
	}

	// Test notary 0 has registered.
	if _, err := smc.RegisterNotary(txOpts[0]); err != nil {
		t.Fatalf("Registering notary has failed: %v", err)
	}
	backend.Commit()

	notary, err = smc.NotaryRegistry(&bind.CallOpts{}, notaryPoolAddr[0])

	if !notary.Deposited ||
		notary.PoolIndex.Cmp(big.NewInt(0)) != 0 ||
		notary.DeregisteredPeriod.Cmp(big.NewInt(0)) != 0 {
		t.Errorf("Incorrect notary registry. Want - deposited:true, index:0, period:0"+
			"Got - deposited:%v, index:%v, period:%v ", notary.Deposited, notary.PoolIndex, notary.DeregisteredPeriod)
	}

	// Test notary 1 and 2 have registered.
	if _, err := smc.RegisterNotary(txOpts[1]); err != nil {
		t.Fatalf("Registering notary has failed: %v", err)
	}
	backend.Commit()

	if _, err := smc.RegisterNotary(txOpts[2]); err != nil {
		t.Fatalf("Registering notary has failed: %v", err)
	}
	backend.Commit()

	notary, err = smc.NotaryRegistry(&bind.CallOpts{}, notaryPoolAddr[1])

	if !notary.Deposited ||
		notary.PoolIndex.Cmp(big.NewInt(1)) != 0 ||
		notary.DeregisteredPeriod.Cmp(big.NewInt(0)) != 0 {
		t.Errorf("Incorrect notary registry. Want - deposited:true, index:1, period:0"+
			"Got - deposited:%v, index:%v, period:%v ", notary.Deposited, notary.PoolIndex, notary.DeregisteredPeriod)
	}

	notary, err = smc.NotaryRegistry(&bind.CallOpts{}, notaryPoolAddr[2])

	if !notary.Deposited ||
		notary.PoolIndex.Cmp(big.NewInt(2)) != 0 ||
		notary.DeregisteredPeriod.Cmp(big.NewInt(0)) != 0 {
		t.Errorf("Incorrect notary registry. Want - deposited:true, index:2, period:0"+
			"Got - deposited:%v, index:%v, period:%v ", notary.Deposited, notary.PoolIndex, notary.DeregisteredPeriod)
	}

	// Check total numbers of notaries in pool.
	numNotaries, err := smc.NotaryPoolLength(&bind.CallOpts{})
	if err != nil {
		t.Fatalf("Failed to get notary pool length: %v", err)
	}
	if numNotaries.Cmp(big.NewInt(3)) != 0 {
		t.Errorf("Incorrect count from notary pool. Want: 3, Got: %v", numNotaries)
	}
}

func TestNotaryRegisterInsufficientEther(t *testing.T) {
	addr := crypto.PubkeyToAddress(mainKey.PublicKey)
	backend := backends.NewSimulatedBackend(core.GenesisAlloc{addr: {Balance: accountBalance2000Eth}})
	txOpts := bind.NewKeyedTransactor(mainKey)
	txOpts.Value = notaryDepositInsufficient
	_, _, smc, _ := deploySMCContract(backend, mainKey)

	_, err := smc.RegisterNotary(txOpts)
	if err == nil {
		t.Errorf("Notary register should have failed with insufficient deposit")
	}

	notary, _ := smc.NotaryRegistry(&bind.CallOpts{}, addr)
	numNotaries, _ := smc.NotaryPoolLength(&bind.CallOpts{})

	if notary.Deposited {
		t.Errorf("Notary deposited with insufficient fund")
	}

	if numNotaries.Cmp(big.NewInt(0)) != 0 {
		t.Errorf("Incorrect count from notary pool. Want: 0, Got: %v", numNotaries)
	}

}

func TestNotaryDoubleRegisters(t *testing.T) {
	addr := crypto.PubkeyToAddress(mainKey.PublicKey)
	backend := backends.NewSimulatedBackend(core.GenesisAlloc{addr: {Balance: accountBalance2000Eth}})
	txOpts := bind.NewKeyedTransactor(mainKey)
	txOpts.Value = notaryDeposit
	_, _, smc, _ := deploySMCContract(backend, mainKey)

	// Notary 0 registers.
	smc.RegisterNotary(txOpts)
	backend.Commit()

	notary, _ := smc.NotaryRegistry(&bind.CallOpts{}, addr)
	numNotaries, _ := smc.NotaryPoolLength(&bind.CallOpts{})

	if !notary.Deposited {
		t.Errorf("Notary has not registered. Got deposited flag: %v", notary.Deposited)
	}

	if numNotaries.Cmp(big.NewInt(1)) != 0 {
		t.Errorf("Incorrect count from notary pool. Want: 1, Got: %v", numNotaries)
	}

	// Notary 0 registers again.
	_, err := smc.RegisterNotary(txOpts)
	if err == nil {
		t.Errorf("Notary register should have failed with double registers")
	}
	if numNotaries.Cmp(big.NewInt(1)) != 0 {
		t.Errorf("Incorrect count from notary pool. Want: 1, Got: %v", numNotaries)
	}

}

func TestNotaryDeregister(t *testing.T) {
	addr := crypto.PubkeyToAddress(mainKey.PublicKey)
	backend := backends.NewSimulatedBackend(core.GenesisAlloc{addr: {Balance: accountBalance2000Eth}})
	txOpts := bind.NewKeyedTransactor(mainKey)
	txOpts.Value = notaryDeposit
	_, _, smc, _ := deploySMCContract(backend, mainKey)

	// Notary 0 registers.
	smc.RegisterNotary(txOpts)
	backend.Commit()

	notary, _ := smc.NotaryRegistry(&bind.CallOpts{}, addr)
	numNotaries, _ := smc.NotaryPoolLength(&bind.CallOpts{})

	if !notary.Deposited {
		t.Errorf("Notary has not registered. Got deposited flag: %v", notary.Deposited)
	}

	if numNotaries.Cmp(big.NewInt(1)) != 0 {
		t.Errorf("Incorrect count from notary pool. Want: 1, Got: %v", numNotaries)
	}

	// Fast forward 100 blocks to check notary's deregistered period field is set correctly.
	for i := 0; i < FastForward100Blocks; i++ {
		backend.Commit()
	}

	// Notary 0 deregisters.
	txOpts = bind.NewKeyedTransactor(mainKey)
	_, err := smc.DeregisterNotary(txOpts)
	if err != nil {
		t.Fatalf("Failed to deregister notary: %v", err)
	}
	backend.Commit()

	// Verify notary has saved the deregistered period as: current block number / period length.
	notary, _ = smc.NotaryRegistry(&bind.CallOpts{}, addr)
	currentPeriod := big.NewInt(int64(FastForward100Blocks) / sharding.PeriodLength)
	if currentPeriod.Cmp(notary.DeregisteredPeriod) != 0 {
		t.Errorf("Incorrect notary degister period. Want: %v, Got: %v ", currentPeriod, notary.DeregisteredPeriod)
	}

	numNotaries, _ = smc.NotaryPoolLength(&bind.CallOpts{})
	if numNotaries.Cmp(big.NewInt(0)) != 0 {
		t.Errorf("Incorrect count from notary pool. Want: 0, Got: %v", numNotaries)
	}
}

func TestNotaryDeregisterThenRegister(t *testing.T) {
	addr := crypto.PubkeyToAddress(mainKey.PublicKey)
	backend := backends.NewSimulatedBackend(core.GenesisAlloc{addr: {Balance: accountBalance2000Eth}})
	txOpts := bind.NewKeyedTransactor(mainKey)
	txOpts.Value = notaryDeposit
	_, _, smc, _ := deploySMCContract(backend, mainKey)

	// Notary 0 registers.
	smc.RegisterNotary(txOpts)
	backend.Commit()

	notary, _ := smc.NotaryRegistry(&bind.CallOpts{}, addr)
	numNotaries, _ := smc.NotaryPoolLength(&bind.CallOpts{})

	if !notary.Deposited {
		t.Errorf("Notary has not registered. Got deposited flag: %v", notary.Deposited)
	}

	if numNotaries.Cmp(big.NewInt(1)) != 0 {
		t.Errorf("Incorrect count from notary pool. Want: 1, Got: %v", numNotaries)
	}

	// Notary 0 deregisters.
	txOpts = bind.NewKeyedTransactor(mainKey)
	_, err := smc.DeregisterNotary(txOpts)
	if err != nil {
		t.Fatalf("Failed to deregister notary: %v", err)
	}
	backend.Commit()

	numNotaries, _ = smc.NotaryPoolLength(&bind.CallOpts{})
	if numNotaries.Cmp(big.NewInt(0)) != 0 {
		t.Errorf("Incorrect count from notary pool. Want: 0, Got: %v", numNotaries)
	}

	// Notary 0 re-registers again.
	smc.RegisterNotary(txOpts)
	backend.Commit()

	numNotaries, _ = smc.NotaryPoolLength(&bind.CallOpts{})
	if numNotaries.Cmp(big.NewInt(0)) != 0 {
		t.Errorf("Incorrect count from notary pool. Want: 0, Got: %v", numNotaries)
	}
}

func TestNotaryRelease(t *testing.T) {
	addr := crypto.PubkeyToAddress(mainKey.PublicKey)
	backend := backends.NewSimulatedBackend(core.GenesisAlloc{addr: {Balance: accountBalance2000Eth}})
	txOpts := bind.NewKeyedTransactor(mainKey)
	txOpts.Value = notaryDeposit
	_, _, smc, _ := deploySMCContract(backend, mainKey)

	// Notary 0 registers.
	smc.RegisterNotary(txOpts)
	backend.Commit()

	notary, _ := smc.NotaryRegistry(&bind.CallOpts{}, addr)
	numNotaries, _ := smc.NotaryPoolLength(&bind.CallOpts{})

	if !notary.Deposited {
		t.Errorf("Notary has not registered. Got deposited flag: %v", notary.Deposited)
	}

	if numNotaries.Cmp(big.NewInt(1)) != 0 {
		t.Errorf("Incorrect count from notary pool. Want: 1, Got: %v", numNotaries)
	}

	// Fast forward to the next period to deregister.
	for i := 0; i < int(sharding.PeriodLength); i++ {
		backend.Commit()
	}

	// Notary 0 deregisters.
	txOpts = bind.NewKeyedTransactor(mainKey)
	_, err := smc.DeregisterNotary(txOpts)
	if err != nil {
		t.Fatalf("Failed to deregister notary: %v", err)
	}
	backend.Commit()

	numNotaries, _ = smc.NotaryPoolLength(&bind.CallOpts{})
	if numNotaries.Cmp(big.NewInt(0)) != 0 {
		t.Errorf("Incorrect count from notary pool. Want: 0, Got: %v", numNotaries)
	}

	// Fast forward until lockup ends.
	for i := 0; i < int(sharding.NotaryLockupLength*sharding.PeriodLength+1); i++ {
		backend.Commit()
	}

	// Notary 0 releases.
	_, err = smc.ReleaseNotary(txOpts)
	if err != nil {
		t.Fatalf("Failed to release notary: %v", err)
	}
	backend.Commit()

	notary, err = smc.NotaryRegistry(&bind.CallOpts{}, addr)
	if err != nil {
		t.Fatalf("Can't get notary registry info: %v", err)
	}

	if notary.Deposited {
		t.Errorf("Notary deposit flag should be false after released")
	}

	balance, err := backend.BalanceAt(ctx, addr, nil)
	if err != nil {
		t.Errorf("Can't get account balance, err: %s", err)
	}

	if balance.Cmp(notaryDeposit) < 0 {
		t.Errorf("Notary did not receive deposit after lock up ends")
	}
}

func TestNotaryInstantRelease(t *testing.T) {
	addr := crypto.PubkeyToAddress(mainKey.PublicKey)
	backend := backends.NewSimulatedBackend(core.GenesisAlloc{addr: {Balance: accountBalance2000Eth}})
	txOpts := bind.NewKeyedTransactor(mainKey)
	txOpts.Value = notaryDeposit
	_, _, smc, _ := deploySMCContract(backend, mainKey)

	// Notary 0 registers.
	smc.RegisterNotary(txOpts)
	backend.Commit()

	notary, _ := smc.NotaryRegistry(&bind.CallOpts{}, addr)
	numNotaries, _ := smc.NotaryPoolLength(&bind.CallOpts{})

	if !notary.Deposited {
		t.Errorf("Notary has not registered. Got deposited flag: %v", notary.Deposited)
	}

	if numNotaries.Cmp(big.NewInt(1)) != 0 {
		t.Errorf("Incorrect count from notary pool. Want: 1, Got: %v", numNotaries)
	}

	// Fast forward to the next period to deregister.
	for i := 0; i < int(sharding.PeriodLength); i++ {
		backend.Commit()
	}

	// Notary 0 deregisters.
	txOpts = bind.NewKeyedTransactor(mainKey)
	_, err := smc.DeregisterNotary(txOpts)
	if err != nil {
		t.Fatalf("Failed to deregister notary: %v", err)
	}
	backend.Commit()

	numNotaries, _ = smc.NotaryPoolLength(&bind.CallOpts{})
	if numNotaries.Cmp(big.NewInt(0)) != 0 {
		t.Fatalf("Incorrect count from notary pool. Want: 0, Got: %v", numNotaries)
	}

	// Notary 0 tries to release before lockup ends.
	_, err = smc.ReleaseNotary(txOpts)
	backend.Commit()

	notary, err = smc.NotaryRegistry(&bind.CallOpts{}, addr)
	if err != nil {
		t.Fatalf("Can't get notary registry info: %v", err)
	}

	if !notary.Deposited {
		t.Errorf("Notary deposit flag should be true before released")
	}

	balance, err := backend.BalanceAt(ctx, addr, nil)

	if balance.Cmp(notaryDeposit) > 0 {
		t.Errorf("Notary received deposit before lockup ends")
	}
}

func TestCommitteeListsAreDifferent(t *testing.T) {
	const notaryCount = 1000
	var notaryPoolAddr [notaryCount]common.Address
	var notaryPoolPrivKeys [notaryCount]*ecdsa.PrivateKey
	var txOpts [notaryCount]*bind.TransactOpts
	genesis := make(core.GenesisAlloc)

	// initializes back end with 10000 accounts and each with 2000 eth balances.
	for i := 0; i < notaryCount; i++ {
		key, _ := crypto.GenerateKey()
		notaryPoolPrivKeys[i] = key
		notaryPoolAddr[i] = crypto.PubkeyToAddress(key.PublicKey)
		txOpts[i] = bind.NewKeyedTransactor(key)
		txOpts[i].Value = notaryDeposit
		genesis[notaryPoolAddr[i]] = core.GenesisAccount{
			Balance: accountBalance2000Eth,
		}
	}

	backend := backends.NewSimulatedBackend(genesis)
	_, _, smc, _ := deploySMCContract(backend, notaryPoolPrivKeys[0])

<<<<<<< HEAD
	// register 1000 notaries to SMC
=======
	// register 10000 notaries to SMC.
>>>>>>> f192d001
	for i := 0; i < notaryCount; i++ {
		smc.RegisterNotary(txOpts[i])
		backend.Commit()
	}


	numNotaries, _ := smc.NotaryPoolLength(&bind.CallOpts{})
	if numNotaries.Cmp(big.NewInt(1000)) != 0 {
		t.Errorf("Incorrect count from notary pool. Want: 1000, Got: %v", numNotaries)
	}

<<<<<<< HEAD
	// compare sampled first 5 notaries of shard 0 to shard 1, they should not be identical
	for i := 0; i < 5; i++ {
		addr0, _ := smc.GetNotaryInCommittee(&bind.CallOpts{}, big.NewInt(0), big.NewInt(int64(i)))
		addr1, _ := smc.GetNotaryInCommittee(&bind.CallOpts{}, big.NewInt(1), big.NewInt(int64(i)))
		if addr0 == addr1 {
=======
	// get a list of sampled notaries from shard 0.
	var shard0CommitteeList []string
	for i := 0; i < int(sharding.NotaryCommitSize); i++ {
		addr, _ := smc.GetNotaryInCommittee(&bind.CallOpts{}, big.NewInt(0), big.NewInt(int64(i)))
		shard0CommitteeList = append(shard0CommitteeList, addr.String())
	}

	// get a list of sampled notaries from shard 1, verify it's not identical to shard 0.
	for i := 0; i < int(sharding.NotaryCommitSize); i++ {
		addr, _ := smc.GetNotaryInCommittee(&bind.CallOpts{}, big.NewInt(1), big.NewInt(int64(i)))
		if shard0CommitteeList[i] == addr.String() {
>>>>>>> f192d001
			t.Errorf("Shard 0 committee list is identical to shard 1's committee list")
		}
	}

}

func TestGetCommitteeWithNonMember(t *testing.T) {
	const notaryCount = 11
	var notaryPoolAddr [notaryCount]common.Address
	var notaryPoolPrivKeys [notaryCount]*ecdsa.PrivateKey
	var txOpts [notaryCount]*bind.TransactOpts
	genesis := make(core.GenesisAlloc)

	// initialize back end with 11 accounts and each with 2000 eth balances.
	for i := 0; i < notaryCount; i++ {
		key, _ := crypto.GenerateKey()
		notaryPoolPrivKeys[i] = key
		notaryPoolAddr[i] = crypto.PubkeyToAddress(key.PublicKey)
		txOpts[i] = bind.NewKeyedTransactor(key)
		txOpts[i].Value = notaryDeposit
		genesis[notaryPoolAddr[i]] = core.GenesisAccount{
			Balance: accountBalance2000Eth,
		}
	}

	backend := backends.NewSimulatedBackend(genesis)
	_, _, smc, _ := deploySMCContract(backend, notaryPoolPrivKeys[0])

	// register 10 notaries to SMC, leave 1 address free.
	for i := 0; i < 10; i++ {
		smc.RegisterNotary(txOpts[i])
		backend.Commit()
	}

	numNotaries, _ := smc.NotaryPoolLength(&bind.CallOpts{})
	if numNotaries.Cmp(big.NewInt(10)) != 0 {
		t.Fatalf("Incorrect count from notary pool. Want: 135, Got: %v", numNotaries)
	}

	// verify the unregistered account is not in the notary pool list.
	for i := 0; i < 10; i++ {
		addr, _ := smc.GetNotaryInCommittee(&bind.CallOpts{}, big.NewInt(0), big.NewInt(int64(i)))
		if notaryPoolAddr[10].String() == addr.String() {
			t.Errorf("Account %s is not a notary", notaryPoolAddr[10].String())
		}
	}

}

func TestGetCommitteeAfterDeregisters(t *testing.T) {
	const notaryCount = 10
	var notaryPoolAddr [notaryCount]common.Address
	var notaryPoolPrivKeys [notaryCount]*ecdsa.PrivateKey
	var txOpts [notaryCount]*bind.TransactOpts
	genesis := make(core.GenesisAlloc)

	// initialize back end with 10 accounts and each with 2000 eth balances.
	for i := 0; i < notaryCount; i++ {
		key, _ := crypto.GenerateKey()
		notaryPoolPrivKeys[i] = key
		notaryPoolAddr[i] = crypto.PubkeyToAddress(key.PublicKey)
		txOpts[i] = bind.NewKeyedTransactor(key)
		txOpts[i].Value = notaryDeposit
		genesis[notaryPoolAddr[i]] = core.GenesisAccount{
			Balance: accountBalance2000Eth,
		}
	}

	backend := backends.NewSimulatedBackend(genesis)
	_, _, smc, _ := deploySMCContract(backend, notaryPoolPrivKeys[0])

	// register 10 notaries to SMC.
	for i := 0; i < 10; i++ {
		smc.RegisterNotary(txOpts[i])
		backend.Commit()
	}

	numNotaries, _ := smc.NotaryPoolLength(&bind.CallOpts{})
	if numNotaries.Cmp(big.NewInt(10)) != 0 {
		t.Errorf("Incorrect count from notary pool. Want: 10, Got: %v", numNotaries)
	}

	// deregister notary 0 from SMC.
	txOpts[0].Value = big.NewInt(0)
	smc.DeregisterNotary(txOpts[0])
	backend.Commit()

	numNotaries, _ = smc.NotaryPoolLength(&bind.CallOpts{})
	if numNotaries.Cmp(big.NewInt(9)) != 0 {
		t.Errorf("Incorrect count from notary pool. Want: 9, Got: %v", numNotaries)
	}

	// verify degistered notary 0 is not in the notary pool list.
	for i := 0; i < 10; i++ {
		addr, _ := smc.GetNotaryInCommittee(&bind.CallOpts{}, big.NewInt(0), big.NewInt(int64(i)))
		if notaryPoolAddr[0].String() == addr.String() {
			t.Errorf("Account %s is not a notary", notaryPoolAddr[0].String())
		}
	}
}

func TestNormalAddHeader(t *testing.T) {
	addr := crypto.PubkeyToAddress(mainKey.PublicKey)
	backend := backends.NewSimulatedBackend(core.GenesisAlloc{addr: {Balance: accountBalance2000Eth}})
	txOpts := bind.NewKeyedTransactor(mainKey)
	_, _, smc, _ := deploySMCContract(backend, mainKey)

	// Fast forward to the next period to submit header. Period 1
	for i := 0; i < int(sharding.PeriodLength); i++ {
		backend.Commit()
	}

	// Proposer adds header consists shard 0, period 1 and chunkroot 0xA
	period1 := big.NewInt(1)
	shard0 := big.NewInt(0)
	chunkRoot := [32]byte{'A'}
	_, err := smc.AddHeader(txOpts, shard0, period1, chunkRoot)
	if err != nil {
		t.Fatalf("Proposer adds header failed: %v", err)
	}
	backend.Commit()

	p, err := smc.LastSubmittedCollation(&bind.CallOpts{}, shard0)
	if err != nil {
		t.Fatalf("Can't get last submitted collation's period number: %v", err)
	}
	if p.Cmp(big.NewInt(1)) != 0 {
		t.Errorf("Incorrect last period, when header was added. Got: %v", p)
	}

	cr, err := smc.CollationRecords(&bind.CallOpts{}, shard0, period1)
	if cr.ChunkRoot != chunkRoot {
		t.Errorf("Chunkroot mismatched. Want: %v, Got: %v", chunkRoot, cr)
	}

	// Fast forward to the next period. Period 2
	for i := 0; i < int(sharding.PeriodLength); i++ {
		backend.Commit()
	}

	// Proposer adds header consists shard 0, period 2 and chunkroot 0xB
	period2 := big.NewInt(2)
	chunkRoot = [32]byte{'B'}
	_, err = smc.AddHeader(txOpts, shard0, period2, chunkRoot)
	if err != nil {
		t.Fatalf("Proposer adds header failed: %v", err)
	}
	backend.Commit()

	p, err = smc.LastSubmittedCollation(&bind.CallOpts{}, shard0)
	if p.Cmp(big.NewInt(2)) != 0 {
		t.Errorf("Incorrect last period, when header was added. Got: %v", p)
	}

	cr, err = smc.CollationRecords(&bind.CallOpts{}, shard0, period2)
	if cr.ChunkRoot != chunkRoot {
		t.Errorf("Chunkroot mismatched. Want: %v, Got: %v", chunkRoot, cr)
	}

	// Proposer adds header consists shard 1, period 2 and chunkroot 0xC
	shard1 := big.NewInt(1)
	chunkRoot = [32]byte{'C'}
	_, err = smc.AddHeader(txOpts, shard1, period2, chunkRoot)
	backend.Commit()

	p, err = smc.LastSubmittedCollation(&bind.CallOpts{}, shard1)
	if p.Cmp(big.NewInt(2)) != 0 {
		t.Errorf("Incorrect last period, when header was added. Got: %v", p)
	}

	cr, err = smc.CollationRecords(&bind.CallOpts{}, shard1, period2)
	if cr.ChunkRoot != chunkRoot {
		t.Errorf("Chunkroot mismatched. Want: %v, Got: %v", cr, chunkRoot)
	}
}

func TestAddTwoHeadersAtSamePeriod(t *testing.T) {
	addr := crypto.PubkeyToAddress(mainKey.PublicKey)
	backend := backends.NewSimulatedBackend(core.GenesisAlloc{addr: {Balance: accountBalance2000Eth}})
	txOpts := bind.NewKeyedTransactor(mainKey)
	_, _, smc, _ := deploySMCContract(backend, mainKey)

	// Fast forward to the next period to submit header. Period 1
	for i := 0; i < int(sharding.PeriodLength); i++ {
		backend.Commit()
	}

	// Proposer adds header consists shard 0, period 1 and chunkroot 0xA
	period1 := big.NewInt(1)
	shard0 := big.NewInt(0)
	chunkRoot := [32]byte{'A'}
	_, err := smc.AddHeader(txOpts, shard0, period1, chunkRoot)
	if err != nil {
		t.Fatalf("Proposer adds header failed: %v", err)
	}
	backend.Commit()

	p, err := smc.LastSubmittedCollation(&bind.CallOpts{}, shard0)
	if p.Cmp(big.NewInt(1)) != 0 {
		t.Errorf("Incorrect last period, when header was added. Got: %v", p)
	}
	cr, err := smc.CollationRecords(&bind.CallOpts{}, shard0, period1)
	if cr.ChunkRoot != chunkRoot {
		t.Errorf("Chunkroot mismatched. Want: %v, Got: %v", chunkRoot, cr)
	}

	// Proposer attempts to add another header chunkroot 0xB on the same period for the same shard
	chunkRoot = [32]byte{'B'}
	_, err = smc.AddHeader(txOpts, shard0, period1, chunkRoot)
	if err == nil {
		t.Errorf("Proposer is not allowed to add 2 headers within same period")
	}
}

func TestAddHeadersAtWrongPeriod(t *testing.T) {
	addr := crypto.PubkeyToAddress(mainKey.PublicKey)
	backend := backends.NewSimulatedBackend(core.GenesisAlloc{addr: {Balance: accountBalance2000Eth}})
	txOpts := bind.NewKeyedTransactor(mainKey)
	_, _, smc, _ := deploySMCContract(backend, mainKey)

	// Fast forward to the next period to submit header. Period 1
	for i := 0; i < int(sharding.PeriodLength); i++ {
		backend.Commit()
	}

	// Proposer adds header at wrong period, shard 0, period 0 and chunkroot 0xA
	period0 := big.NewInt(0)
	shard0 := big.NewInt(0)
	chunkRoot := [32]byte{'A'}
	chunkRootEmpty := [32]byte{}
	_, err := smc.AddHeader(txOpts, shard0, period0, chunkRoot)
	if err == nil {
		t.Errorf("Proposer adds header at wrong period should have failed")
	}

	cr, err := smc.CollationRecords(&bind.CallOpts{}, shard0, period0)
	if cr.ChunkRoot != chunkRootEmpty {
		t.Errorf("Chunkroot mismatched. Want: %v, Got: %v", chunkRoot, cr)
	}

	// Proposer adds header at wrong period, shard 0, period 2 and chunkroot 0xA
	period2 := big.NewInt(2)
	_, err = smc.AddHeader(txOpts, shard0, period2, chunkRoot)
	if err == nil {
		t.Errorf("Proposer adds header at wrong period should have failed")
	}

	cr, err = smc.CollationRecords(&bind.CallOpts{}, shard0, period2)
	if cr.ChunkRoot != chunkRootEmpty {
		t.Errorf("Chunkroot mismatched. Want: %v, Got: %v", chunkRoot, cr)
	}

	// Proposer adds header at correct period, shard 0, period 1 and chunkroot 0xA
	period1 := big.NewInt(1)
	_, err = smc.AddHeader(txOpts, shard0, period1, chunkRoot)
	if err != nil {
		t.Fatalf("Proposer adds header failed: %v", err)
	}

	cr, err = smc.CollationRecords(&bind.CallOpts{}, shard0, period1)
	if cr.ChunkRoot != chunkRootEmpty {
		t.Errorf("Chunkroot mismatched. Want: %v, Got: %v", chunkRoot, cr)
	}
}

func TestSubmitVote(t *testing.T) {
	addr := crypto.PubkeyToAddress(mainKey.PublicKey)
	backend := backends.NewSimulatedBackend(core.GenesisAlloc{addr: {Balance: accountBalance2000Eth}})
	txOpts := bind.NewKeyedTransactor(mainKey)
	txOpts.Value = notaryDeposit
	_, _, smc, _ := deploySMCContract(backend, mainKey)

	// Notary 0 registers
	smc.RegisterNotary(txOpts)
	backend.Commit()

	// Fast forward to the next period to submit header. Period 1
	for i := 0; i < int(sharding.PeriodLength); i++ {
		backend.Commit()
	}

	// Proposer adds header consists shard 0, period 1 and chunkroot 0xA
	period1 := big.NewInt(1)
	shard0 := big.NewInt(0)
	index0 := big.NewInt(0)
	chunkRoot := [32]byte{'A'}
	txOpts.Value = big.NewInt(0)
	_, err := smc.AddHeader(txOpts, shard0, period1, chunkRoot)
	if err != nil {
		t.Fatalf("Proposer adds header failed: %v", err)
	}
	backend.Commit()

	// Notary 0 votes on header
	c, err := smc.GetVoteCount(&bind.CallOpts{}, shard0)
	if err != nil {
		t.Fatalf("Get notary vote count failed: %v", err)
	}
	if c.Cmp(big.NewInt(0)) != 0 {
		t.Errorf("Incorrect notary vote count, want: 0, got: %v", c)
	}

	_, err = smc.SubmitVote(txOpts, shard0, period1, index0, chunkRoot)
	backend.Commit()
	if err != nil {
		t.Fatalf("Notary submits vote failed: %v", err)
	}

	// Check notary 0's vote is correctly casted
	v, err := smc.HasVoted(&bind.CallOpts{}, shard0, index0)
	if err != nil {
		t.Fatalf("Check notary's vote failed: %v", err)
	}
	if v == false {
		t.Errorf("Notary's indexd bit did not cast to 1 in index %v", index0)
	}
	c, err = smc.GetVoteCount(&bind.CallOpts{}, shard0)
	if c.Cmp(big.NewInt(1)) != 0 {
		t.Errorf("Incorrect notary vote count, want: 1, got: %v", c)
	}

	// Check header's submitted with the current period, should be period 1
	p, err := smc.LastSubmittedCollation(&bind.CallOpts{}, shard0)
	if err != nil {
		t.Fatalf("Get period of last submitted header failed: %v", err)
	}
	if p.Cmp(big.NewInt(1)) != 0 {
		t.Errorf("Incorrect period submitted, want: 1, got: %v", p)
	}

	// Check header's approved with the current period, should be period 0
	p, err = smc.LastApprovedCollation(&bind.CallOpts{}, shard0)
	if err != nil {
		t.Fatalf("Get period of last approved header failed: %v", err)
	}
	if p.Cmp(big.NewInt(0)) != 0 {
		t.Errorf("Incorrect period submitted, want: 0, got: %v", p)
	}

}

func TestSubmitVoteTwice(t *testing.T) {
	addr := crypto.PubkeyToAddress(mainKey.PublicKey)
	backend := backends.NewSimulatedBackend(core.GenesisAlloc{addr: {Balance: accountBalance2000Eth}})
	txOpts := bind.NewKeyedTransactor(mainKey)
	txOpts.Value = notaryDeposit
	_, _, smc, _ := deploySMCContract(backend, mainKey)

	// Notary 0 registers
	smc.RegisterNotary(txOpts)
	backend.Commit()

	// Fast forward to the next period to submit header. Period 1
	for i := 0; i < int(sharding.PeriodLength); i++ {
		backend.Commit()
	}

	// Proposer adds header consists shard 0, period 1 and chunkroot 0xA
	period1 := big.NewInt(1)
	shard0 := big.NewInt(0)
	index0 := big.NewInt(0)
	chunkRoot := [32]byte{'A'}
	txOpts.Value = big.NewInt(0)
	_, err := smc.AddHeader(txOpts, shard0, period1, chunkRoot)
	if err != nil {
		t.Fatalf("Proposer adds header failed: %v", err)
	}
	backend.Commit()

	// Notary 0 votes on header
	smc.SubmitVote(txOpts, shard0, period1, index0, chunkRoot)
	backend.Commit()

	// Check notary 0's vote is correctly casted
	c, _ := smc.GetVoteCount(&bind.CallOpts{}, shard0)
	if c.Cmp(big.NewInt(1)) != 0 {
		t.Errorf("Incorrect notary vote count, want: 1, got: %v", c)
	}

	// Notary 0 votes on header again, it should fail
	_, err = smc.SubmitVote(txOpts, shard0, period1, index0, chunkRoot)
	if err == nil {
		t.Errorf("notary voting twice should have failed")
	}
	backend.Commit()

	// Check notary 0's vote is correctly casted
	c, _ = smc.GetVoteCount(&bind.CallOpts{}, shard0)
	if c.Cmp(big.NewInt(1)) != 0 {
		t.Errorf("Incorrect notary vote count, want: 1, got: %v", c)
	}
}

func TestSubmitVoteByNonEligibleNotary(t *testing.T) {
	addr := crypto.PubkeyToAddress(mainKey.PublicKey)
	backend := backends.NewSimulatedBackend(core.GenesisAlloc{addr: {Balance: accountBalance2000Eth}})
	txOpts := bind.NewKeyedTransactor(mainKey)
	txOpts.Value = notaryDeposit
	_, _, smc, _ := deploySMCContract(backend, mainKey)

	// Fast forward to the next period to submit header. Period 1
	for i := 0; i < int(sharding.PeriodLength); i++ {
		backend.Commit()
	}

	// Proposer adds header consists shard 0, period 1 and chunkroot 0xA
	period1 := big.NewInt(1)
	shard0 := big.NewInt(0)
	index0 := big.NewInt(0)
	chunkRoot := [32]byte{'A'}
	txOpts.Value = big.NewInt(0)
	_, err := smc.AddHeader(txOpts, shard0, period1, chunkRoot)
	if err != nil {
		t.Fatalf("Proposer adds header failed: %v", err)
	}
	backend.Commit()

	// Unregistered Notary 0 votes on header, it should fail
	_, err = smc.SubmitVote(txOpts, shard0, period1, index0, chunkRoot)
	backend.Commit()
	if err == nil {
		t.Errorf("Non registered notary submits vote should have failed")
	}
	c, _ := smc.GetVoteCount(&bind.CallOpts{}, shard0)
	if c.Cmp(big.NewInt(0)) != 0 {
		t.Errorf("Incorrect notary vote count, want: 0, got: %v", c)
	}
}

func TestSubmitVoteWithOutAHeader(t *testing.T) {
	addr := crypto.PubkeyToAddress(mainKey.PublicKey)
	backend := backends.NewSimulatedBackend(core.GenesisAlloc{addr: {Balance: accountBalance2000Eth}})
	txOpts := bind.NewKeyedTransactor(mainKey)
	txOpts.Value = notaryDeposit
	_, _, smc, _ := deploySMCContract(backend, mainKey)

	// Notary 0 registers
	smc.RegisterNotary(txOpts)
	backend.Commit()

	// Fast forward to the next period to submit header. Period 1
	for i := 0; i < int(sharding.PeriodLength); i++ {
		backend.Commit()
	}

	// Proposer adds header consists shard 0, period 1 and chunkroot 0xA
	period1 := big.NewInt(1)
	shard0 := big.NewInt(0)
	index0 := big.NewInt(0)
	chunkRoot := [32]byte{'A'}
	txOpts.Value = big.NewInt(0)

	// Notary 0 votes on header, it should fail because no header has added
	_, err := smc.SubmitVote(txOpts, shard0, period1, index0, chunkRoot)
	if err == nil {
		t.Errorf("Notary votes should have failed due to missing header")
	}
	backend.Commit()

	// Check notary 0's vote is correctly casted
	c, _ := smc.GetVoteCount(&bind.CallOpts{}, shard0)
	if c.Cmp(big.NewInt(0)) != 0 {
		t.Errorf("Incorrect notary vote count, want: 1, got: %v", c)
	}
}

func TestSubmitVoteWithInvalidArgs(t *testing.T) {
	addr := crypto.PubkeyToAddress(mainKey.PublicKey)
	backend := backends.NewSimulatedBackend(core.GenesisAlloc{addr: {Balance: accountBalance2000Eth}})
	txOpts := bind.NewKeyedTransactor(mainKey)
	txOpts.Value = notaryDeposit
	_, _, smc, _ := deploySMCContract(backend, mainKey)

	// Notary 0 registers
	smc.RegisterNotary(txOpts)
	backend.Commit()

	// Fast forward to the next period to submit header. Period 1
	for i := 0; i < int(sharding.PeriodLength); i++ {
		backend.Commit()
	}

	// Proposer adds header consists shard 0, period 1 and chunkroot 0xA
	period1 := big.NewInt(1)
	shard0 := big.NewInt(0)
	index0 := big.NewInt(0)
	chunkRoot := [32]byte{'A'}
	txOpts.Value = big.NewInt(0)
	_, err := smc.AddHeader(txOpts, shard0, period1, chunkRoot)
	if err != nil {
		t.Fatalf("Proposer adds header failed: %v", err)
	}
	backend.Commit()

	// Notary voting with incorrect period
	period2 := big.NewInt(2)
	_, err = smc.SubmitVote(txOpts, shard0, period2, index0, chunkRoot)
	if err == nil {
		t.Errorf("Notary votes should have failed due to incorrect period")
	}

	// Notary voting with incorrect chunk root
	chunkRootWrong := [32]byte{'B'}
	_, err = smc.SubmitVote(txOpts, shard0, period1, index0, chunkRootWrong)
	if err == nil {
		t.Errorf("Notary votes should have failed due to incorrect chunk root")
	}
}<|MERGE_RESOLUTION|>--- conflicted
+++ resolved
@@ -441,11 +441,7 @@
 	backend := backends.NewSimulatedBackend(genesis)
 	_, _, smc, _ := deploySMCContract(backend, notaryPoolPrivKeys[0])
 
-<<<<<<< HEAD
 	// register 1000 notaries to SMC
-=======
-	// register 10000 notaries to SMC.
->>>>>>> f192d001
 	for i := 0; i < notaryCount; i++ {
 		smc.RegisterNotary(txOpts[i])
 		backend.Commit()
@@ -457,25 +453,11 @@
 		t.Errorf("Incorrect count from notary pool. Want: 1000, Got: %v", numNotaries)
 	}
 
-<<<<<<< HEAD
 	// compare sampled first 5 notaries of shard 0 to shard 1, they should not be identical
 	for i := 0; i < 5; i++ {
 		addr0, _ := smc.GetNotaryInCommittee(&bind.CallOpts{}, big.NewInt(0), big.NewInt(int64(i)))
 		addr1, _ := smc.GetNotaryInCommittee(&bind.CallOpts{}, big.NewInt(1), big.NewInt(int64(i)))
 		if addr0 == addr1 {
-=======
-	// get a list of sampled notaries from shard 0.
-	var shard0CommitteeList []string
-	for i := 0; i < int(sharding.NotaryCommitSize); i++ {
-		addr, _ := smc.GetNotaryInCommittee(&bind.CallOpts{}, big.NewInt(0), big.NewInt(int64(i)))
-		shard0CommitteeList = append(shard0CommitteeList, addr.String())
-	}
-
-	// get a list of sampled notaries from shard 1, verify it's not identical to shard 0.
-	for i := 0; i < int(sharding.NotaryCommitSize); i++ {
-		addr, _ := smc.GetNotaryInCommittee(&bind.CallOpts{}, big.NewInt(1), big.NewInt(int64(i)))
-		if shard0CommitteeList[i] == addr.String() {
->>>>>>> f192d001
 			t.Errorf("Shard 0 committee list is identical to shard 1's committee list")
 		}
 	}
